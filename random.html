--- conflicted
+++ resolved
@@ -102,11 +102,7 @@
 
 <ul>
 <li><a href="#When_to_Use_a_Seeded_PRNG"><strong>When to Use a Seeded PRNG</strong></a></li>
-<<<<<<< HEAD
 <li><a href="#Which_Seeded_PRNG_to_Use"><strong>Which Seeded PRNG to Use</strong></a></li>
-=======
-<li><a href="#Recommendations_for_Seeded_PRNGs"><strong>Recommendations for Seeded PRNGs</strong></a></li>
->>>>>>> 4964791d
 <li><a href="#Seed_Generation_for_Seeded_PRNGs"><strong>Seed Generation for Seeded PRNGs</strong></a></li>
 <li><a href="#Examples_2"><strong>Examples</strong></a>
 
@@ -211,9 +207,9 @@
 <ul>
 <li>The <code>/dev/random</code> device on many Unix-based operating systems, which generally uses only nondeterministic sources; however, in some implementations of the device it can block for seconds at a time, especially if not enough randomness is available.</li>
 <li>The <code>/dev/urandom</code> device on many Unix-based operating systems, which often relies on both a PRNG and the same nondeterministic sources used by <code>/dev/random</code>.</li>
-<li>The <code>BCryptGenRandom</code> method in recent versions of Windows. (An independent analysis, by Dorrendorf et al. 2009, showed flaws in an earlier version of <code>CryptGenRandom</code>.)</li>
+<li>The <code>BCryptGenRandom</code> method in Windows 7 and later.</li>
 <li>Two-source extractors, multi-source extractors, or cryptographic <a href="#Hash_Functions"><strong>hash functions</strong></a> that take very hard-to-predict signals from two or more nondeterministic sources as input.</li>
-<li>A &quot;fast-key-erasure&quot; random number generator described by D.J. Bernstein in his blog.</li>
+<li>A &quot;fast-key-erasure&quot; random number generator described by D.J. Bernstein in his blog (Bernstein 2017)<sup><a href="#Note3"><strong>(3)</strong></a></sup>.</li>
 <li>An RNG implementation complying with NIST SP 800-90A.  The SP 800-90 series goes into further detail on how RNGs appropriate for information security can be constructed, and inspired much of the &quot;Cryptographic RNGs&quot; section.</li>
 </ul>
 
@@ -268,21 +264,17 @@
 <li><code>Lehmer64</code> and <code>Lehmer128</code> (for each: state length 128 bits; odd seed, so effectively 127 bits state length).</li>
 <li>XorShift* 128/64 (state length 128 bits; nonzero seed).</li>
 <li>XorShift* 64/32 (state length 64 bits; nonzero seed).</li>
-<<<<<<< HEAD
-<li><code>JKISS</code>, <code>JKISS32</code>, <code>JLKISS</code>, <code>JLKISS64</code>, described in a work by David Jones 2007/2010.</li>
-=======
-<li><code>JKISS</code>, <code>JKISS32</code>, <code>JLKISS</code>, <code>JLKISS32</code>, described in a work by David Jones 2007/2010.</li>
->>>>>>> 4964791d
+<li><code>JKISS</code>, <code>JKISS32</code>, <code>JLKISS</code>, <code>JLKISS64</code>, described in (Jones 2007/2010)<sup><a href="#Note4"><strong>(4)</strong></a></sup>.</li>
 <li>C++&#39;s <a href="http://www.cplusplus.com/reference/random/ranlux48/"><strong><code>std::ranlux48</code> engine</strong></a> (state length 577 bits; nonzero seed).</li>
 <li>PCG (<code>pcg32</code>, <code>pcg64</code>, and <code>pcg64_fast</code> classes), by Melissa O&#39;Neill. See also a <a href="http://pcg.di.unimi.it/pcg.php"><strong>critique by S. Vigna</strong></a>.</li>
-<li>Other examples include B. Jenkins&#39;s &quot;A small noncryptographic PRNG&quot; (sometimes called <code>jsf</code>), C. Doty-Humphrey&#39;s <code>sfc</code>, B. Widynski&#39;s <code>msws</code> (Middle Square Weyl Sequence), and D. Blackman&#39;s <code>gjrand</code>.</li>
+<li>Other examples include B. Jenkins&#39;s &quot;A small noncryptographic PRNG&quot; (sometimes called <code>jsf</code>), C. Doty-Humphrey&#39;s <code>sfc</code>, <code>msws</code> (Widynski 2017)<sup><a href="#Note5"><strong>(5)</strong></a></sup>, and D. Blackman&#39;s <code>gjrand</code>.</li>
 </ul>
 
 <p>The following also count as statistical RNGs, but are not preferred:</p>
 
 <ul>
-<li>Mersenne Twister shows a <a href="http://xoroshiro.di.unimi.it/#quality"><strong>systematic failure</strong></a> in <code>BigCrush</code>&#39;s LinearComp test. (See also S. Vigna, &quot;<a href="http://vigna.di.unimi.it/ftp/papers/xorshift.pdf"><strong>An experimental exploration of Marsaglia&#39;s <code>xorshift</code> generators, scrambled</strong></a>&quot;, as published in the <code>xoshiro/xoroshiro</code> website.)</li>
-<li><a href="http://xoshiro.di.unimi.it/xoroshiro128plus.c"><strong><code>xoroshiro128+</code></strong></a>, <code>xoshiro256+</code>, and <code>xorshift128+</code>.  As described by D. Blackman and S. Vigna in &quot;Scrambled Linear Pseudorandom Number Generators&quot;, these linear PRNGs use weak scramblers, so that each output&#39;s lowest bits have low linear complexity even though the output as a whole has excellent statistical randomness.  See also <a href="http://xoshiro.di.unimi.it/lowcomp.php"><strong>&quot;Testing lowest bits in isolation&quot;</strong></a>.</li>
+<li>Mersenne Twister shows a <a href="http://xoroshiro.di.unimi.it/#quality"><strong>systematic failure</strong></a> in <code>BigCrush</code>&#39;s LinearComp test. (See also (Vigna 2016)<sup><a href="#Note6"><strong>(6)</strong></a></sup>.)</li>
+<li><a href="http://xoshiro.di.unimi.it/xoroshiro128plus.c"><strong><code>xoroshiro128+</code></strong></a>, <code>xoshiro256+</code>, and <code>xorshift128+</code>.  As described by (Blackman and Vigna 2018)<sup><a href="#Note7"><strong>(7)</strong></a></sup>, these linear PRNGs use weak scramblers, so that each output&#39;s lowest bits have low linear complexity even though the output as a whole has excellent statistical randomness.  See also <a href="http://xoshiro.di.unimi.it/lowcomp.php"><strong>&quot;Testing lowest bits in isolation&quot;</strong></a>.</li>
 </ul>
 
 <p>Non-examples include the following:</p>
@@ -330,15 +322,9 @@
 <li>.NET&#39;s <a href="https://docs.microsoft.com/dotnet/api/system.random"><strong><code>System.Random</code></strong></a> is not stable (because its generation behavior could change in the future).</li>
 </ul>
 
-<<<<<<< HEAD
 <p><a id=Which_Seeded_PRNG_to_Use></a></p>
 
 <h3>Which Seeded PRNG to Use</h3>
-=======
-<p><a id=Recommendations_for_Seeded_PRNGs></a></p>
-
-<h3>Recommendations for Seeded PRNGs</h3>
->>>>>>> 4964791d
 
 <p>Which PRNG to use for generating reproducible &quot;randomness&quot; depends on the application. But it is RECOMMENDED that any PRNG algorithm selected for producing such &quot;randomness&quot;&mdash;</p>
 
@@ -409,11 +395,7 @@
 
 <h4>Verifiable Random Numbers</h4>
 
-<<<<<<< HEAD
-<p><em>Verifiable random numbers</em> are random numbers (such as seeds for PRNGs) that are disclosed along with all the information necessary to verify their generation.  Usually, such information includes random numbers and/or uncertain data to be determined and publicly disclosed in the future.  Generating verifiable randomness has been described in <a href="https://www.rfc-editor.org/rfc/rfc3797.txt"><strong>RFC 3797</strong></a>, in Lenstra&ndash;Wesolowski 2015, in Boneh, Bonneau et al. 2018 (which introduces so-called <em>verifiable delay functions</em>, functions whose output deliberately takes time to compute but is easy to verify), and elsewhere.</p>
-=======
-<p><em>Verifiable random numbers</em> are random numbers (such as seeds for PRNGs) that are disclosed along with all the information necessary to verify their generation.  Usually, such information includes random numbers and/or uncertain data to be determined and publicly disclosed in the future.  Generating verifiable randomness has been described in <a href="https://www.rfc-editor.org/rfc/rfc3797.txt"><strong>RFC 3797</strong></a>, in Lenstra&mdash;Wesolowski 2015, in Boneh, Bonneau et al. 2018 (the latter introduces so-called <em>verifiable delay functions</em>, functions whose output deliberately takes time to compute but is easy to verify), and elsewhere.</p>
->>>>>>> 4964791d
+<p><em>Verifiable random numbers</em> are random numbers (such as seeds for PRNGs) that are disclosed along with all the information necessary to verify their generation.  Usually, such information includes random numbers and/or uncertain data to be determined and publicly disclosed in the future.  Generating verifiable randomness has been described in <a href="https://www.rfc-editor.org/rfc/rfc3797.txt"><strong>RFC 3797</strong></a>, in (Lenstra et al., 2015)<sup><a href="#Note8"><strong>(8)</strong></a></sup>, in (Boneh et al., 2018)<sup><a href="#Note9"><strong>(9)</strong></a></sup> (which introduces so-called <em>verifiable delay functions</em>, functions whose output deliberately takes time to compute but is easy to verify), and elsewhere.</p>
 
 <p><a id=Noise></a></p>
 
@@ -422,7 +404,7 @@
 <p><em>Noise</em> is a randomized variation in images, sound, and other data.  (See also Red Blob Games, <a href="http://www.redblobgames.com/articles/noise/introduction.html"><strong>&quot;Noise Functions and Map Generation&quot;</strong></a>).  For the purposes of RNG recommendations, there are two kinds of noise:</p>
 
 <ol>
-<li><p><strong><em>Procedural noise</em></strong> is generated using a <em>noise function</em>, which is a function that outputs seemingly random numbers given an <em>n</em>-dimensional point and, optionally, additional data (such as gradients or hash values).<sup><a href="#Note3"><strong>(3)</strong></a></sup>  Procedural noise includes <a href="https://en.wikipedia.org/wiki/Cellular_noise"><strong>cellular noise</strong></a>, <a href="https://en.wikipedia.org/wiki/Value_noise"><strong>value noise</strong></a>, and <a href="https://en.wikipedia.org/wiki/Gradient_noise"><strong>gradient noise</strong></a> (such as <a href="https://en.wikipedia.org/wiki/Perlin_noise"><strong>Perlin noise</strong></a>).  As much as possible, procedural noise implementations SHOULD <strong>use an RNG to generate the additional data</strong> for the noise function in advance.  If using a <a href="#When_to_Use_a_Seeded_PRNG"><strong>custom-seeded PRNG</strong></a> is appropriate for the application, the additional data MAY be <strong>&quot;hard-coded&quot;</strong> instead.  If the noise function <strong>incorporates a</strong> <a href="#Hash_Functions"><strong><em>hash function</em></strong></a>, that hash function SHOULD be reasonably fast, be <em>stable</em> (see <a href="#Definitions"><strong>&quot;Definitions&quot;</strong></a>), and have the so-called <em>avalanche property</em>.</p></li>
+<li><p><strong><em>Procedural noise</em></strong> is generated using a <em>noise function</em>, which is a function that outputs seemingly random numbers given an <em>n</em>-dimensional point and, optionally, additional data (such as gradients or hash values).<sup><a href="#Note10"><strong>(10)</strong></a></sup>  Procedural noise includes <a href="https://en.wikipedia.org/wiki/Cellular_noise"><strong>cellular noise</strong></a>, <a href="https://en.wikipedia.org/wiki/Value_noise"><strong>value noise</strong></a>, and <a href="https://en.wikipedia.org/wiki/Gradient_noise"><strong>gradient noise</strong></a> (such as <a href="https://en.wikipedia.org/wiki/Perlin_noise"><strong>Perlin noise</strong></a>).  As much as possible, procedural noise implementations SHOULD <strong>use an RNG to generate the additional data</strong> for the noise function in advance.  If using a <a href="#When_to_Use_a_Seeded_PRNG"><strong>custom-seeded PRNG</strong></a> is appropriate for the application, the additional data MAY be <strong>&quot;hard-coded&quot;</strong> instead.  If the noise function <strong>incorporates a</strong> <a href="#Hash_Functions"><strong><em>hash function</em></strong></a>, that hash function SHOULD be reasonably fast, be <em>stable</em> (see <a href="#Definitions"><strong>&quot;Definitions&quot;</strong></a>), and have the so-called <em>avalanche property</em>.</p></li>
 <li><p><strong><em>Nonprocedural noise</em></strong> is generated using the help of an RNG.  Nonprocedural noise includes <a href="https://en.wikipedia.org/wiki/Colors_of_noise"><strong>colored noise</strong></a> (including white noise and pink noise), periodic noise, and noise following a Gaussian or other <a href="https://peteroupc.github.io/randomfunc.html#Specific_Non_Uniform_Distributions"><strong>probability distribution</strong></a>.  For nonprocedural noise, the same considerations apply to any RNGs the noise implementation uses as in cases not involving noise.</p></li>
 </ol>
 
@@ -443,7 +425,7 @@
 <li>timings of keystrokes and/or other input device interactions,</li>
 <li>thermal noise,</li>
 <li>the output generated with A. Seznec&#39;s technique called hardware volatile entropy gathering and expansion (HAVEGE), provided a high-resolution counter is available, and</li>
-<li>differences between two high-resolution counter values taken in quick succession (such as in S. M&uuml;ller&#39;s &quot;Jitter RNG&quot;).</li>
+<li>differences between two high-resolution counter values taken in quick succession (such as in &quot;Jitter RNG&quot;; see (M&uuml;ller)<sup><a href="#Note11"><strong>(11)</strong></a></sup>).</li>
 </ul>
 
 <p>RFC 4086, &quot;Randomness Requirements for Security&quot;, section 3, contains a survey of nondeterministic sources.</p>
@@ -470,7 +452,7 @@
 
 <p>In general, especially for cryptographic RNGs, <strong>to generate an N-bit seed, enough data needs to be gathered from nondeterministic sources to reach N bits of entropy or more</strong>.</p>
 
-<p>Once data with enough entropy is gathered, it might need to be condensed into a seed to initialize a PRNG with. Following Cliff&ndash;Boyd&ndash;Gonzalez Nieto 2009, it is suggested to generate an N-bit seed by using an HMAC or &quot;cascade&quot; hash function (such as SHA-256 or SHA-512), with outputs at least N times 3 bits long, on data with at least N times 3 bits of entropy, then truncating the output to N bits.  See also NIST SP 800-90B sec. 3.1.5.1 and RFC 4086 sec. 4.2 and 5.2.</p>
+<p>Once data with enough entropy is gathered, it might need to be condensed into a seed to initialize a PRNG with. Following (Cliff et al., 2009)<sup><a href="#Note12"><strong>(12)</strong></a></sup>, it is suggested to generate an N-bit seed by using an HMAC or &quot;cascade&quot; hash function (such as SHA-256 or SHA-512), with outputs at least N times 3 bits long, on data with at least N times 3 bits of entropy, then truncating the output to N bits.  See also NIST SP 800-90B sec. 3.1.5.1 and RFC 4086 sec. 4.2 and 5.2.</p>
 
 <p><a id=Implementing_RNGs_in_Programming_Languages></a></p>
 
@@ -547,7 +529,7 @@
 <ul>
 <li>read from the <code>/dev/urandom</code> and/or <code>/dev/random</code> devices in most Unix-based systems (using the <code>open</code> and <code>read</code> system calls where available),</li>
 <li>call the <code>getentropy</code> method on OpenBSD, or</li>
-<li>call the <code>BCryptGenRandom</code> API in recent versions of Windows,</small></li>
+<li>call the <code>BCryptGenRandom</code> API in Windows 7 and later,</small></li>
 </ul>
 
 <p><small>and only use other techniques if the existing ones are inadequate for the application.</small></p>
@@ -615,7 +597,7 @@
 
 <h4>Shuffling Method</h4>
 
-<p>The first consideration touches on the <strong>shuffling method</strong>.  The <a href="https://en.wikipedia.org/wiki/Fisher-Yates_shuffle"><strong>Fisher&ndash;Yates shuffle method</strong></a> does a substantially unbiased shuffle of a list, assuming the RNG it uses can choose from among all permutations of that list.  However, that method is also easy to mess up (see also Jeff Atwood, &quot;<a href="https://blog.codinghorror.com/the-danger-of-naivete/"><strong>The danger of na&iuml;vet&eacute;</strong></a>&quot;); I give a correct implementation in <a href="https://peteroupc.github.io/randomfunc.html"><strong>another document</strong></a>.</p>
+<p>The first consideration touches on the <strong>shuffling method</strong>.  The <a href="https://en.wikipedia.org/wiki/Fisher-Yates_shuffle"><strong>Fisher&ndash;Yates shuffle method</strong></a> does a substantially unbiased shuffle of a list, assuming the RNG it uses can choose from among all permutations of that list.  However, that method is also easy to mess up; see (Atwood)<sup><a href="#Note13"><strong>(13)</strong></a></sup>.  I give a correct implementation in <a href="https://peteroupc.github.io/randomfunc.html"><strong>another document</strong></a>.</p>
 
 <p><a id=Choosing_from_Among_All_Permutations></a></p>
 
@@ -696,7 +678,7 @@
 
 <p>A seemingly random number can be generated from arbitrary data using a <em>hash function</em>.</p>
 
-<p>A <em>hash function</em> is a function that takes an arbitrary input of any size (such as a sequence of bytes or a sequence of characters) and returns an output with a fixed size. That output is also known as a <em>hash code</em>. (By definition, hash functions are deterministic.  The definition includes a PRNG that takes the input as a seed and outputs a random number of fixed size<sup><a href="#Note4"><strong>(4)</strong></a></sup>.)</p>
+<p>A <em>hash function</em> is a function that takes an arbitrary input of any size (such as a sequence of bytes or a sequence of characters) and returns an output with a fixed size. That output is also known as a <em>hash code</em>. (By definition, hash functions are deterministic.  The definition includes a PRNG that takes the input as a seed and outputs a random number of fixed size<sup><a href="#Note14"><strong>(14)</strong></a></sup>.)</p>
 
 <p>A hash code can be used as follows:</p>
 
@@ -755,13 +737,33 @@
 
 <h2>Notes</h2>
 
-<p><small><sup id=Note1>(1)</sup> If the software and/or hardware uses a nonuniform distribution, but otherwise meets this definition, it can be converted to use a uniform distribution, at least in theory, using <em>unbiasing</em>, <em>deskewing</em>, or <em>randomness extraction</em> (see RFC 4086 sec. 4 or Cliff&ndash;Boyd&ndash;Gonzalez Nieto 2009 for further discussion).</small></p>
-
-<p><small><sup id=Note2>(2)</sup> Such arbitrary data can include process identifiers, time stamps, environment variables, random numbers, virtual machine guest identifiers, and/or other data specific to the session or to the instance of the RNG.  See also NIST SP800-90A, (Ristenpart and Yilek 2010), and (Everspaugh et al. 2014).</small></p>
-
-<p><small><sup id=Note3>(3)</sup> Noise functions include functions that combine several outputs of a noise function, including by <a href="https://en.wikipedia.org/wiki/Fractional_Brownian_motion"><strong>fractional Brownian motion</strong></a>.  By definition, noise functions are deterministic.</small></p>
-
-<p><small><sup id=Note4>(4)</sup> Note that some PRNGs (such as <code>xorshift128+</code>) are not well suited to serve as hash functions, because they don&#39;t mix their state before generating a random number from that state.</small></p>
+<p><small><sup id=Note1>(1)</sup> If the software and/or hardware uses a nonuniform distribution, but otherwise meets this definition, it can be converted to use a uniform distribution, at least in theory, using <em>unbiasing</em>, <em>deskewing</em>, or <em>randomness extraction</em> (see RFC 4086 sec. 4 or Cliff et al. 2009 for further discussion).</small></p>
+
+<p><small><sup id=Note2>(2)</sup> Such arbitrary data can include process identifiers, time stamps, environment variables, random numbers, virtual machine guest identifiers, and/or other data specific to the session or to the instance of the RNG.  See also NIST SP800-90A and the references below.<br/>Everspaugh, A., Zhai, Y., et al.  &quot;Not-So-Random Numbers in Virtualized Linux and the Whirlwind RNG&quot;, 2014.<br>Ristenpart, T., Yilek, S. &quot;When Good Randomness Goes Bad: Virtual Machine Reset Vulnerabilities and Hedging Deployed Cryptography&quot;, 2010.</small></p>
+
+<p><small><sup id=Note3>(3)</sup> Bernstein, D.J.  &quot;Fast-key-erasure random number generators&quot;, Jun. 23, 2017.</small></p>
+
+<p><small><sup id=Note4>(4)</sup> Jones, D., &quot;Good Practice in (Pseudo) Random Number Generation for Bioinformatics Applications&quot;, 2007/2010.</small></p>
+
+<p><small><sup id=Note5>(5)</sup> Widynski, B., &quot;Middle Square Weyl Sequence RNG&quot;, arXiv:1704.00358v1 [cs.CR], 2017</small></p>
+
+<p><small><sup id=Note6>(6)</sup> S. Vigna, &quot;<a href="http://vigna.di.unimi.it/ftp/papers/xorshift.pdf"><strong>An experimental exploration of Marsaglia&#39;s <code>xorshift</code> generators, scrambled</strong></a>&quot;, 2016.</small></p>
+
+<p><small><sup id=Note7>(7)</sup> Blackman, D., Vigna, S. &quot;Scrambled Linear Pseudorandom Number Generators&quot;, 2018.</small></p>
+
+<p><small><sup id=Note8>(8)</sup> Lenstra, A.K., Wesolowski, B. &quot;A random zoo: sloth, unicorn, and trx&quot;, 2015.</small></p>
+
+<p><small><sup id=Note9>(9)</sup> Boneh, D., Bonneau, J., et al. &quot;Verifiable Delay Functions&quot;, 2018.</small></p>
+
+<p><small><sup id=Note10>(10)</sup> Noise functions include functions that combine several outputs of a noise function, including by <a href="https://en.wikipedia.org/wiki/Fractional_Brownian_motion"><strong>fractional Brownian motion</strong></a>.  By definition, noise functions are deterministic.</small></p>
+
+<p><small><sup id=Note11>(11)</sup> M&uuml;ller, S. &quot;CPU Time Jitter Based Non-Physical True Random Number Generator&quot;.</small></p>
+
+<p><small><sup id=Note12>(12)</sup> Cliff, Y., Boyd, C., Gonzalez Nieto, J.  &quot;How to Extract and Expand Randomness: A Summary and Explanation of Existing Results&quot;, 2009.</small></p>
+
+<p><small><sup id=Note13>(13)</sup> Atwood, Jeff. &quot;<a href="https://blog.codinghorror.com/the-danger-of-naivete/"><strong>The danger of na&iuml;vet&eacute;</strong></a>&quot;.</small></p>
+
+<p><small><sup id=Note14>(14)</sup> Note that some PRNGs (such as <code>xorshift128+</code>) are not well suited to serve as hash functions, because they don&#39;t mix their state before generating a random number from that state.</small></p>
 
 <p><a id=License></a></p>
 
